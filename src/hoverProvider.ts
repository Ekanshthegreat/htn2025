--- conflicted
+++ resolved
@@ -73,11 +73,6 @@
         // Show hover tooltip with suggestions directly
         const markdown = new vscode.MarkdownString();
         markdown.isTrusted = true;
-<<<<<<< HEAD
-        
-        // Add mentor header
-        markdown.appendMarkdown(`**💡 ${activeProfile.name}** suggests:\n\n`);
-=======
         markdown.supportHtml = true;
 
         // Add mentor header with image avatar
@@ -88,7 +83,6 @@
             avatarMarkdown = activeProfile.avatar || '🤖';
         }
         markdown.appendMarkdown(`### ${avatarMarkdown} ${activeProfile.name}\n\n`);
->>>>>>> 926bc746
         
         // Add suggestions to hover tooltip
         suggestions.forEach((suggestion, index) => {

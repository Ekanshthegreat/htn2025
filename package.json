--- conflicted
+++ resolved
@@ -82,11 +82,6 @@
         "category": "AI Mentor Engineering"
       },
       {
-<<<<<<< HEAD
-        "command": "aiMentor.showEngineeringReport",
-        "title": "📊 Show Engineering Report",
-        "category": "AI Mentor Engineering"
-=======
         "command": "aiMentor.selectProfile",
         "title": "👤 Select Mentor Profile",
         "category": "AI Mentor Profiles"
@@ -105,7 +100,6 @@
         "command": "aiMentor.manageProfiles",
         "title": "⚙️ Manage Profiles",
         "category": "AI Mentor Profiles"
->>>>>>> 58896c69
       }
     ],
     "views": {
